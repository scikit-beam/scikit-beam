--- conflicted
+++ resolved
@@ -25,20 +25,12 @@
                               [90., 60., 0., 30., 10., 5.]])
     # delta=40, theta=15, chi = 90, phi = 30, mu = 10.0, gamma=5.0
 
-<<<<<<< HEAD
 
     totSet = recip.process_to_q(settingAngles, detSizeX, detSizeY,
                                 detPixSizeX, detPixSizeY, detX0, detY0,
                                 detDis, waveLen, UBmat)
     
-=======
-    istack = 100*np.ones((settingAngles.shape[0], 256, 256))
 
-    totSet = recip.process_to_q(settingAngles, detSizeX, detSizeY,
-                                detPixSizeX, detPixSizeY, detX0, detY0,
-                                detDis, waveLen, UBmat, istack)
-
->>>>>>> 56b9cf41
     #  Known HKL values for the given six angles)
     HKL1 = np.matrix([[-0.15471196, 0.19673939, -0.11440936]])
     HKL2 = np.matrix([[0.10205953,  0.45624416, -0.27200778]])
@@ -80,13 +72,10 @@
                      np.ravel(Z)])
     data = data.T
 
-<<<<<<< HEAD
+
     gridData, gridOccu, gridStd, gridOut, emptNb, gridbins = recip.process_grid(data, out, Qmax, Qmin, dQN)
     
-=======
-    gridData, gridOccu, gridStd, gridOut, emptNb, gridbins = recip.process_grid(data, Qmax, Qmin, dQN)
 
->>>>>>> 56b9cf41
     # Values that have to go to the gridder
     Databack = np.ravel(out)
 
